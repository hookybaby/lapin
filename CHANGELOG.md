<<<<<<< HEAD
### 0.27.0 (XXX)

#### Breaking changes

* Updated amq-protocol to 3.0.0
* `Channel::connection_[,un}blocked` is now `Connection::{,un}block`
* `failure` as been replaced with `std::error::Error` usage
* `Confirmation::as_error` has been removed

#### Features

* Add support for `update_secret` for oauth2 authentication module
* Add support for TLS "identity" (client certificate)
=======
### 0.26.10 (2019-09-11)

#### Bug Fixes

* Fix error handling during early connection stage
* Properly forward errors to consumer delegates
>>>>>>> 635e99ca

### 0.26.9 (2019-08-26)

#### Bug Fixes

* `IoLoop` fixes under heavy loads

### 0.26.8 (2019-08-26)

#### Bug Fixes

* `IoLoop` fixes under heavy loads

### 0.26.7 (2019-08-23)

#### Bug Fixes

* Make `Connection::connector` and `IoLoop:run` public

### 0.26.6 (2019-08-15)

#### Bug Fixes

* Better handle multiple channel publishing under heavy load

### 0.26.5 (2019-08-14)

#### Bug Fixes

* Fix retrying of `basic_publish` frames

### 0.26.4 (2019-08-14)

#### Bug Fixes

* Rework how `basic_publish` is handled internally to ensure concurrent usages work as expected

### 0.26.3 (2019-08-12)

#### Bug Fixes

* Do not hang on tasks that require an answer in case of channel error

### 0.26.2 (2019-08-12)

#### Bug Fixes

* Fixes some frames ordering when using concurrent `basic_publish` under heavy load

### 0.26.1 (2019-08-09)

#### Bug Fixes

* Properly broadcast channel error to all pending tasks/futures

### 0.26.0 (2019-08-08)

#### Bug Fixes

* Fix unblocking connection
* Properly broadcast connection error to all pending tasks/futures

#### Breaking changes

* Unused IoLoopError has been dropped

### 0.25.0 (2019-07-12)

#### Bug Fixes

* Consumer streams now properly forward connection errors

#### Breaking changes

* lapin's consumer stream now returns a Result

#### Features

* `ConsumerDelegate` now has a `on_error` hook

### 0.24.1 (2019-07-11)

#### Bug Fixes

* Properly handle network disconnections on OSX

### 0.24.0 (2019-07-04)

#### Bug Fixes

* `Connection::close` no longer hangs
* `ConsumerDelegate` no longer requires `fmt::Debug`

#### Breaking changes

* `ConsumerDelegate` methods have been renamed for clarity and only `on_new_delivery` is now mandatory

### 0.23.0 (2019-06-21)

#### Breaking changes

* `lapin-async` as been renamed to `lapin`
* lapin: Instead of passing a `Box<dyn ConsumerSubscriber>` as a parameter to `basic_consume`, you must now call
  `set_delegate(Box<dyn ConsumerDelegate>)` on the returned `Consumer`

#### Features

* `lapin` has experimental support for `futures-0.3` + `std::future::Future` through its `futures` feature

### 0.22.0 (2019-06-20)

#### Features

* you can now select the TLS implementation used for amqps or disable amqps support

#### Bug Fixes

* vhosts are properly handled again
* we now properly wait for the return message when last ack is a nack for publishers confirm

#### Breaking changes

* `wait_for_confirms()` is now async (needs to be awaited)

### 0.21.3 (2019-06-18)

#### Bug Fixes

* More work around connection failures, properly report those as errors
* Add a way to register a connection error handler

### 0.21.2 (2019-06-17)

#### Bug Fixes

* Properly handle connection failures

### 0.21.1 (2019-06-16)

#### Features

* **async**
  * `Connection::run` to keep the program running when there is nothing left to downgraded but consume new messages

#### Bug Fixes

* `io_loop` correctly exists once connection is no longer connected

### 0.21.0 (2019-06-14)

#### Breaking changes

* Some internal methods are no longer public (channel and connection handling)
* Rework how we close channels and connection

### 0.20.0 (2019-06-14)

#### Breaking changes

* Drop duplicate Credentials param from connect, use the credentials from the AMQPUri.

### 0.19.0 (2019-06-14)

#### Features

* All of AMQP methods and auth mechanisms are now supported

#### Bug Fixes

* Better consumers handling
* Misc code cleanup and modernization
* AMQP is now fully supported, no more crahs on unexpected frames

#### Breaking changes

* Method options are now generated. Hardcoded fields from AMQP omitted. Options are shared between async and futures
* The way we handle `publisher_confirm` has changed. You now need to call `confirm_select` explicitely, and then
  `wait_for_confirms` to wait for all pending confirmations
* **async**
  * Methods are now on the `Channel` object which is now returned instead of `channel_id` by `create_channel`
  * Methods are now generated from protocol specifications
  * Methods return a Confirmation that can be awaited
  * ShortString and LongString are now concrete types (!= String), which can be created from &str or String using `into()`
  * Connection::connect has been rewritten
* **futures**
  * Port to the new lapin-async
  * Client::connect has been rewritten

### 0.18.0 (2019-03-03)

#### Bug Fixes

* Better `delivery_tag` handling
* Adapt our behaviour wrt ack/nack to be specifications-compliant
* We now pass several additional information to the server when connecting, such as capabilities

#### Breaking changes

* Connect now takes an additional `ConnectionProperties` for better configuration

#### Features

* Better logging when channel gets closed by server
* Support receiving BasicCancel from the server

### 0.17.0 (2019-02-15)

#### Bug Fixes

* Drop prefetched messages when speicific arguments are passed to `basic_{,n}ack` or `basic_cancel`

#### Housekeeping

* Drop sasl dependency, avoiding likage to LGPL-3 licensed code

### 0.16.0 (2019-02-01)

#### Housekeeping

* Switch to edition 2018
* Switch to `parking_lot` Mutex

#### Breaking changes

* **futures**
  * Drop now unused mutex poisoning error

### 0.15.0 (2018-12-05)

#### Housekeeping

* Update `amq-protocol`

#### Breaking Changes

* **async:**
  * Introduce a new `Error` type, replacing occurences of `io::Error` in public APIs ([#145](https://github.com/sozu-proxy/lapin/pull/147))
* **futures:**
  * Introduce a new `Error` type, replacing occurences of `io::Error` in public APIs ([#145](https://github.com/sozu-proxy/lapin/pull/145))

### 0.14.1 (2018-11-16)

#### Housekeeping

* Update `env_logger`
* Drop unused `build.rs` from async

#### Bug Fixes

* Fix heartbeat interval

### 0.14.0 (2018-10-17)

#### Housekeeping

* Update amq-protocol dependency
* Reexport `amq_protocol::uri`

### 0.13.0 (2018-07-09)

#### Features

* **futures:**
  * `basic_ack` and `basic_nack` API now support passing the `multiple` flag
  * Port to the new `tokio-codec` crate
  * The object returned by `queue_declare` now holds the messages count and the consumers count too

#### Bug Fixes

* Fully rework how consumers are handled internally, should be way more robust now
* Heartbeats are now preemptive and are sucessfully sent even under heavy load

#### Breaking Changes

* Port to `nom` 4
* **async:** some fields got their visibility downgraded to private as part of the consumers rework
* **futures:**
  * We now use `impl trait` and thus require rust 1.26.0 or greater
  * `basic_publish` payload is now a `Vec<u8>`

### 0.12.0 (2018-06-05)

#### Features

* Implement `channel_close_ok`
* Slightly rework consumers internal handling
* **futures:**
  * Allow cancelling the Heartbeat future
  * Implement flow methods

#### Bug Fixes

* Fix bad expectation for empty payloads
* Fix heartbeat when configured value is 0
* Fix channel overflow when `channel_max` is low
* **futures:**
  * Ensure tasks aren't dropped when we hit `Async::NotReady` but queued for re-poll instead
  * Correctly handle mutex poisoning
  * Use generated consumer tag and queue name when an empty one is provided
  * Fix `Sink` implementation on `AMQPTransport`

#### Breaking Changes

* **futures:**
  * Port to `tokio`
  * Update to `tokio-timer` 0.2
  * `queue_declare` now return a `Queue` object
  * `basic_consume` now expects a `Queue` object to ensure you've called `queue_declare first`

### 0.11.1 (2018-04-12)

#### Bug Fixes

* **futures:** Get back to `tokio-timer` 0.1

### 0.11.0 (2018-04-08)

#### Features

* implement `basic_qos`
* **futures:**
  * Implement `basic_nack`
  * Implement `queue_unbind`
  * Mark all futures as `Send` to ease `tokio` integration

#### Bug Fixes

* **futures:** Get back to `tokio-timer` 0.1

#### Breaking Changes

* `Message` is now `Delivery`, differentiate from `BasicGetMessage`
* **futures:**
  * Port to `tokio-timer` 0.2
  * Prefer `handle.spawn` to `thread::new` for the heartbeat

### 0.10.0 (2017-07-13)

#### Bug Fixes

* Rework how the futures API is handled internally
* Rework client-server parameters negociation at connection

#### Breaking Changes

* **futures:**
  * `create_confirm_channel` now take a `ConfirmSelectOptions`
  * Run heartbeat in a separated thread (delegate thread creation to user)
  * Return a heartbeat creation closure alongside the client

### 0.9.0 (2017-06-19)

#### Features

* Implement `access` methods
* **async:**
  * Make errors more specific
  * Do the `frame_max` negociation with the server
* **futures:**
  * Implement missing exchange methods

#### Breaking Changes

* **futures:** Rework the `basic_publish` API

### 0.8.2 (2017-05-04)

#### Bug Fixes

* Update `amq-protocol`

### 0.8.1 (2017-05-04)

#### Bug Fixes

* Better error handling

### 0.8.0 (2017-04-13)

#### Features

* **futures:** Implement `Channel::close`

#### Bug Fixes

* Polling improvements
- Better error handling

### 0.7.0 (2017-04-10)

#### Features

* Implement `exchange_declare`
* **futures:**
  * Implement `queue_bind`
  * Implement `queue_delete`

### 0.6.0 (2017-03-30)

#### Features

* Allow chosing the vhost

### 0.5.0 (2017-03-28)

#### Bug Fixes

* Update `sasl` to 0.4 (removes the `openssl` dependency)

### 0.4.0 (2017-03-28)

#### Features

* Implement `confirm_select`
* **async:**
  * Add support for BasicProperties
  * Implement `receive_basic_ack`
  * Implement `receive_basic_nack`
* **futures:**
  * Implement confirm channel
  * Implement heartbeat

### 0.3.0 (2017-03-25)

#### Features

* Chunking of message bodies

#### Breaking Changes

* **futures:** Add options for API methods missing them

### 0.2.0 (2017-03-20)

#### Features

* Initial release
<|MERGE_RESOLUTION|>--- conflicted
+++ resolved
@@ -1,4 +1,3 @@
-<<<<<<< HEAD
 ### 0.27.0 (XXX)
 
 #### Breaking changes
@@ -12,14 +11,13 @@
 
 * Add support for `update_secret` for oauth2 authentication module
 * Add support for TLS "identity" (client certificate)
-=======
+
 ### 0.26.10 (2019-09-11)
 
 #### Bug Fixes
 
 * Fix error handling during early connection stage
 * Properly forward errors to consumer delegates
->>>>>>> 635e99ca
 
 ### 0.26.9 (2019-08-26)
 
