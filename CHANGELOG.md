--- conflicted
+++ resolved
@@ -1,4 +1,3 @@
-<<<<<<< HEAD
 ### 1.0.0 (2020-??-??)
 
 #### Features
@@ -24,13 +23,12 @@
 * Better Debug implementations
 * Internals cleanup
 * Use vectored io when applicable
-=======
+
 ### 0.39.6 (2020-04-17)
 
 #### Bug Fixes
 
 * IoLoop error handling fixes
->>>>>>> 232e46ca
 
 ### 0.39.5 (2020-04-17)
 
