[package]
name = "lapin"
version = "1.4.3"
edition = "2018"
authors = ["Geoffroy Couprie <geo.couprie@gmail.com>", "Marc-Antoine Perennou <Marc-Antoine@Perennou.com>"]
description = "AMQP client library"
repository = "https://github.com/CleverCloud/lapin"
readme = "README.md"
documentation = "https://docs.rs/lapin"
keywords = ["amqp", "rabbitmq", "mio", "futures"]
categories = ["database"]
license = "MIT"
build = "build.rs"

[features]
default                   = ["native-tls"]
codegen                   = ["codegen-internal", "amq-protocol/codegen"]
codegen-internal          = ["amq-protocol-codegen", "serde_json"]
native-tls                = ["amq-protocol/native-tls"]
openssl                   = ["amq-protocol/openssl"]
rustls                    = ["rustls-native-certs"]
rustls-native-certs       = ["amq-protocol/rustls-native-certs"]
rustls-webpki-roots-certs = ["amq-protocol/rustls-webpki-roots-certs"]
vendored-openssl          = ["amq-protocol/vendored-openssl"]

[workspace]
members = [".", "async-global-executor", "async-lapin", "async-std", "bastion", "lapinou", "tokio"]

[build-dependencies.amq-protocol-codegen]
version = "=6.0.0-rc12"
optional = true

[build-dependencies.serde_json]
version = "^1.0"
optional = true

[dependencies.amq-protocol]
version = "=6.0.0-rc12"
default-features = false

[dependencies.async-global-executor]
version = "^1.0.2"
features = ["async-io"]

[dependencies.flume]
version = "^0.9"
default-features = false
features = ["async"]

[dependencies.tracing]
version = "^0.1"
default-features = false

[dependencies]
async-io = "^1.0"
async-trait = "^0.1"
blocking = "^1.0"
futures-lite = "^1.7"
parking_lot = "^0.11"
<<<<<<< HEAD
pinky-swear = "^5.0"

[dev-dependencies]
waker-fn = "^1.1"

[dev-dependencies.tracing-subscriber]
version = "^0.2"
features = ["fmt"]
=======
pinky-swear = "^4.4"

[dev-dependencies]
async-global-executor = "^1.4"
env_logger = "^0.8"
futures-test = "^0.3"
futures-util = "^0.3"
>>>>>>> d67b28f7

[[example]]
name = "custom_tls_connection"
required-features = ["native-tls"]<|MERGE_RESOLUTION|>--- conflicted
+++ resolved
@@ -57,7 +57,6 @@
 blocking = "^1.0"
 futures-lite = "^1.7"
 parking_lot = "^0.11"
-<<<<<<< HEAD
 pinky-swear = "^5.0"
 
 [dev-dependencies]
@@ -66,15 +65,6 @@
 [dev-dependencies.tracing-subscriber]
 version = "^0.2"
 features = ["fmt"]
-=======
-pinky-swear = "^4.4"
-
-[dev-dependencies]
-async-global-executor = "^1.4"
-env_logger = "^0.8"
-futures-test = "^0.3"
-futures-util = "^0.3"
->>>>>>> d67b28f7
 
 [[example]]
 name = "custom_tls_connection"
