--- conflicted
+++ resolved
@@ -161,8 +161,5 @@
 mod returned_messages;
 mod stream;
 mod thread;
-<<<<<<< HEAD
-mod wakers;
-=======
 mod topology_internal;
->>>>>>> b4b00e3d
+mod wakers;