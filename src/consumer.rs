use crate::{
    executor::Executor, message::Delivery, types::ShortString, wait::NotifyReady, BasicProperties,
    Error,
};
use log::trace;
use parking_lot::{Mutex, MutexGuard};
use std::{collections::VecDeque, fmt, sync::Arc};

pub trait ConsumerDelegate: Send + Sync {
    fn on_new_delivery(&self, delivery: Delivery);
    fn drop_prefetched_messages(&self) {}
    fn on_canceled(&self) {}
}

#[derive(Clone)]
pub struct Consumer {
    inner: Arc<Mutex<ConsumerInner>>,
}

impl Consumer {
    pub(crate) fn new(consumer_tag: ShortString, executor: Arc<dyn Executor>) -> Consumer {
        Consumer {
            inner: Arc::new(Mutex::new(ConsumerInner::new(consumer_tag, executor))),
        }
    }

    pub fn inner(&self) -> MutexGuard<'_, ConsumerInner> {
        self.inner.lock()
    }

    pub fn set_delegate(&self, delegate: Box<dyn ConsumerDelegate>) {
        let mut inner = self.inner();
        for delivery in inner.deliveries.drain(..) {
            delegate.on_new_delivery(delivery);
        }
        inner.delegate = Some(Arc::new(Mutex::new(delegate)));
    }

    pub(crate) fn start_new_delivery(&mut self, delivery: Delivery) {
        self.inner().current_message = Some(delivery)
    }

    pub(crate) fn set_delivery_properties(&mut self, properties: BasicProperties) {
        if let Some(delivery) = self.inner().current_message.as_mut() {
            delivery.properties = properties;
        }
    }

    pub(crate) fn receive_delivery_content(&mut self, payload: Vec<u8>) {
        if let Some(delivery) = self.inner().current_message.as_mut() {
            delivery.receive_content(payload);
        }
    }

    pub(crate) fn new_delivery_complete(&mut self) -> Result<(), Error> {
        let mut inner = self.inner();
        if let Some(delivery) = inner.current_message.take() {
            inner.new_delivery(delivery)?;
        }
        Ok(())
    }

    pub(crate) fn drop_prefetched_messages(&self) -> Result<(), Error> {
        self.inner().drop_prefetched_messages()
    }

    pub(crate) fn cancel(&self) -> Result<(), Error> {
        self.inner().cancel()
    }

    pub(crate) fn set_error(&self, error: Error) -> Result<(), Error> {
        self.inner().set_error(error)
    }
}

pub struct ConsumerInner {
    current_message: Option<Delivery>,
    deliveries: VecDeque<Delivery>,
    task: Option<Box<dyn NotifyReady + Send>>,
    canceled: bool,
    tag: ShortString,
    delegate: Option<Arc<Mutex<Box<dyn ConsumerDelegate>>>>,
    executor: Arc<dyn Executor>,
    error: Option<Error>,
}

impl fmt::Debug for ConsumerInner {
    fn fmt(&self, f: &mut fmt::Formatter<'_>) -> fmt::Result {
        write!(f, "ConsumerInnder({})", self.tag)
    }
}

impl ConsumerInner {
<<<<<<< HEAD
    fn new(consumer_tag: ShortString, executor: Arc<dyn Executor>) -> Self {
        Self {
            current_message: None,
            deliveries: VecDeque::new(),
            task: None,
            canceled: false,
            tag: consumer_tag,
            delegate: None,
            executor,
            error: None,
        }
    }

    pub fn next_delivery(&mut self) -> Option<Delivery> {
        self.deliveries.pop_front()
    }

    pub fn set_task(&mut self, task: Box<dyn NotifyReady + Send>) {
        self.task = Some(task);
    }

    pub fn has_task(&self) -> bool {
        self.task.is_some()
    }

    pub fn canceled(&self) -> bool {
        self.canceled
    }

    pub fn error(&mut self) -> Option<Error> {
        self.error.take()
    }

    pub fn tag(&self) -> &ShortString {
        &self.tag
    }

    fn new_delivery(&mut self, delivery: Delivery) -> Result<(), Error> {
        trace!("new_delivery; consumer_tag={}", self.tag);
        if let Some(delegate) = self.delegate.as_ref() {
            let delegate = delegate.clone();
            self.executor
                .execute(Box::new(move || delegate.lock().on_new_delivery(delivery)))?;
        } else {
            self.deliveries.push_back(delivery);
        }
        if let Some(task) = self.task.as_ref() {
            task.notify();
        }
        Ok(())
    }

    fn drop_prefetched_messages(&mut self) -> Result<(), Error> {
        trace!("drop_prefetched_messages; consumer_tag={}", self.tag);
        if let Some(delegate) = self.delegate.as_ref() {
            let delegate = delegate.clone();
            self.executor
                .execute(Box::new(move || delegate.lock().drop_prefetched_messages()))?;
        }
        self.deliveries.clear();
        Ok(())
    }

    fn cancel(&mut self) -> Result<(), Error> {
        trace!("cancel; consumer_tag={}", self.tag);
        if let Some(delegate) = self.delegate.as_ref() {
            let delegate = delegate.clone();
            self.executor
                .execute(Box::new(move || delegate.lock().on_canceled()))?;
        }
        self.deliveries.clear();
        self.canceled = true;
        self.task.take();
        Ok(())
    }

    pub fn set_error(&mut self, error: Error) -> Result<(), Error> {
        trace!("set_error; consumer_tag={}", self.tag);
        self.error = Some(error);
        self.cancel()
    }
=======
  fn new(consumer_tag: ShortString) -> Self {
    Self {
      current_message: None,
      deliveries:      VecDeque::new(),
      task:            None,
      canceled:        false,
      tag:             consumer_tag,
      delegate:        None,
      error:           None,
    }
  }

  pub fn next_delivery(&mut self) -> Option<Delivery> {
    self.deliveries.pop_front()
  }

  pub fn set_task(&mut self, task: Box<dyn NotifyReady + Send>) {
    self.task = Some(task);
  }

  pub fn has_task(&self) -> bool {
    self.task.is_some()
  }

  pub fn canceled(&self) -> bool {
    self.canceled
  }

  pub fn error(&mut self) -> Option<Error> {
    self.error.take()
  }

  pub fn tag(&self) -> &ShortString {
    &self.tag
  }

  fn new_delivery(&mut self, delivery: Delivery) {
    trace!("new_delivery; consumer_tag={}", self.tag);
    if let Some(delegate) = self.delegate.as_ref() {
      delegate.on_new_delivery(delivery);
    } else {
      self.deliveries.push_back(delivery);
    }
    if let Some(task) = self.task.as_ref() {
      task.notify();
    }
  }

  fn drop_prefetched_messages(&mut self) {
    trace!("drop_prefetched_messages; consumer_tag={}", self.tag);
    if let Some(delegate) = self.delegate.as_ref() {
      delegate.drop_prefetched_messages();
    }
    self.deliveries.clear();
  }

  fn cancel(&mut self) {
    trace!("cancel; consumer_tag={}", self.tag);
    if let Some(delegate) = self.delegate.as_ref() {
      delegate.on_canceled();
    }
    self.deliveries.clear();
    self.canceled = true;
    self.task.take();
  }

  pub fn set_error(&mut self, error: Error) {
    trace!("set_error; consumer_tag={}", self.tag);
    if let Some(delegate) = self.delegate.as_ref() {
      delegate.on_error(error);
    } else {
      self.error = Some(error);
    }
    self.cancel();
  }
>>>>>>> 635e99ca
}

impl fmt::Debug for Consumer {
    fn fmt(&self, f: &mut fmt::Formatter<'_>) -> fmt::Result {
        write!(f, "Consumer({})", self.inner().tag())
    }
}

#[cfg(feature = "futures")]
mod futures {
    use super::*;

    use ::futures::stream::Stream;

    use std::{
        pin::Pin,
        task::{Context, Poll},
    };

    use crate::confirmation::futures::Watcher;

    impl Stream for Consumer {
        type Item = Result<Delivery, Error>;

        fn poll_next(self: Pin<&mut Self>, cx: &mut Context<'_>) -> Poll<Option<Self::Item>> {
            trace!("consumer poll; polling transport");
            let mut inner = self.inner();
            trace!(
                "consumer poll; acquired inner lock, consumer_tag={}",
                inner.tag()
            );
            if !inner.has_task() {
                inner.set_task(Box::new(Watcher(cx.waker().clone())));
            }
            if let Some(delivery) = inner.next_delivery() {
                trace!(
                    "delivery; consumer_tag={}, delivery_tag={:?}",
                    inner.tag(),
                    delivery.delivery_tag
                );
                Poll::Ready(Some(Ok(delivery)))
            } else if inner.canceled() {
                trace!("consumer canceled; consumer_tag={}", inner.tag());
                if let Some(error) = inner.error() {
                    Poll::Ready(Some(Err(error)))
                } else {
                    Poll::Ready(None)
                }
            } else {
                trace!("delivery; status=NotReady, consumer_tag={}", inner.tag());
                Poll::Pending
            }
        }
    }
}<|MERGE_RESOLUTION|>--- conflicted
+++ resolved
@@ -10,6 +10,7 @@
     fn on_new_delivery(&self, delivery: Delivery);
     fn drop_prefetched_messages(&self) {}
     fn on_canceled(&self) {}
+    fn on_error(&self, _error: Error) {}
 }
 
 #[derive(Clone)]
@@ -91,7 +92,6 @@
 }
 
 impl ConsumerInner {
-<<<<<<< HEAD
     fn new(consumer_tag: ShortString, executor: Arc<dyn Executor>) -> Self {
         Self {
             current_message: None,
@@ -170,86 +170,15 @@
 
     pub fn set_error(&mut self, error: Error) -> Result<(), Error> {
         trace!("set_error; consumer_tag={}", self.tag);
-        self.error = Some(error);
+        if let Some(delegate) = self.delegate.as_ref() {
+            let delegate = delegate.clone();
+            self.executor
+                .execute(Box::new(move || delegate.lock().on_error(error)))?;
+        } else {
+            self.error = Some(error);
+        }
         self.cancel()
     }
-=======
-  fn new(consumer_tag: ShortString) -> Self {
-    Self {
-      current_message: None,
-      deliveries:      VecDeque::new(),
-      task:            None,
-      canceled:        false,
-      tag:             consumer_tag,
-      delegate:        None,
-      error:           None,
-    }
-  }
-
-  pub fn next_delivery(&mut self) -> Option<Delivery> {
-    self.deliveries.pop_front()
-  }
-
-  pub fn set_task(&mut self, task: Box<dyn NotifyReady + Send>) {
-    self.task = Some(task);
-  }
-
-  pub fn has_task(&self) -> bool {
-    self.task.is_some()
-  }
-
-  pub fn canceled(&self) -> bool {
-    self.canceled
-  }
-
-  pub fn error(&mut self) -> Option<Error> {
-    self.error.take()
-  }
-
-  pub fn tag(&self) -> &ShortString {
-    &self.tag
-  }
-
-  fn new_delivery(&mut self, delivery: Delivery) {
-    trace!("new_delivery; consumer_tag={}", self.tag);
-    if let Some(delegate) = self.delegate.as_ref() {
-      delegate.on_new_delivery(delivery);
-    } else {
-      self.deliveries.push_back(delivery);
-    }
-    if let Some(task) = self.task.as_ref() {
-      task.notify();
-    }
-  }
-
-  fn drop_prefetched_messages(&mut self) {
-    trace!("drop_prefetched_messages; consumer_tag={}", self.tag);
-    if let Some(delegate) = self.delegate.as_ref() {
-      delegate.drop_prefetched_messages();
-    }
-    self.deliveries.clear();
-  }
-
-  fn cancel(&mut self) {
-    trace!("cancel; consumer_tag={}", self.tag);
-    if let Some(delegate) = self.delegate.as_ref() {
-      delegate.on_canceled();
-    }
-    self.deliveries.clear();
-    self.canceled = true;
-    self.task.take();
-  }
-
-  pub fn set_error(&mut self, error: Error) {
-    trace!("set_error; consumer_tag={}", self.tag);
-    if let Some(delegate) = self.delegate.as_ref() {
-      delegate.on_error(error);
-    } else {
-      self.error = Some(error);
-    }
-    self.cancel();
-  }
->>>>>>> 635e99ca
 }
 
 impl fmt::Debug for Consumer {
