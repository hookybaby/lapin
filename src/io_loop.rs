use crate::{
    buffer::Buffer, channels::Channels, connection_status::ConnectionState, frames::Frames,
    internal_rpc::InternalRPC, thread::ThreadHandle, waker::Waker, Configuration, ConnectionStatus,
    Error, PromiseResolver, Result,
};
use amq_protocol::frame::{gen_frame, parse_frame, AMQPFrame, GenError};
use log::{error, trace};
use mio::{event::Source, Events, Interest, Poll, Token, Waker as MioWaker};
use std::{
    collections::VecDeque,
    io::{self, Read, Write},
    sync::Arc,
    thread::Builder as ThreadBuilder,
    time::{Duration, Instant},
};

pub(crate) const SOCKET: Token = Token(1);
const WAKER: Token = Token(2);

const FRAMES_STORAGE: usize = 32;

#[derive(Debug, PartialEq)]
enum Status {
    Initial,
    Setup,
    Stop,
}

pub struct IoLoop<T> {
    connection_status: ConnectionStatus,
    configuration: Configuration,
    channels: Channels,
    internal_rpc: InternalRPC,
    frames: Frames,
    connection_io_loop_handle: ThreadHandle,
    waker: Waker,
    socket: T,
    status: Status,
    poll: Poll,
    frame_size: usize,
    receive_buffer: Buffer,
    send_buffer: Buffer,
    can_write: bool,
    can_read: bool,
    poll_timeout: Option<Duration>,
    serialized_frames: VecDeque<(u64, Option<PromiseResolver<()>>)>,
    last_write: Instant,
}

impl<T: Source + Read + Write + Send + 'static> IoLoop<T> {
    #[allow(clippy::too_many_arguments)]
    pub(crate) fn new(
        connection_status: ConnectionStatus,
        configuration: Configuration,
        channels: Channels,
        internal_rpc: InternalRPC,
        frames: Frames,
        connection_io_loop_handle: ThreadHandle,
        waker: Waker,
        socket: T,
        poll: Option<(Poll, Token)>,
    ) -> Result<Self> {
        let (poll, registered) = poll
            .map(|t| Ok((t.0, true)))
            .unwrap_or_else(|| Poll::new().map(|poll| (poll, false)))?;
        waker.set_waker(MioWaker::new(poll.registry(), WAKER)?);
        let frame_size = std::cmp::max(8192, configuration.frame_max() as usize);
        let mut inner = Self {
            connection_status,
            configuration,
            channels,
            internal_rpc,
            frames,
            connection_io_loop_handle,
            waker,
            socket,
            status: Status::Initial,
            poll,
            frame_size,
            receive_buffer: Buffer::with_capacity(FRAMES_STORAGE * frame_size),
            send_buffer: Buffer::with_capacity(FRAMES_STORAGE * frame_size),
            can_write: false,
            can_read: false,
            poll_timeout: None,
            serialized_frames: VecDeque::default(),
            last_write: Instant::now(),
        };
        if registered {
            inner.poll.registry().reregister(
                &mut inner.socket,
                SOCKET,
                Interest::READABLE | Interest::WRITABLE,
            )?;
        } else {
            inner.poll.registry().register(
                &mut inner.socket,
                SOCKET,
                Interest::READABLE | Interest::WRITABLE,
            )?;
        }
        Ok(inner)
    }

    fn ensure_setup(&mut self) -> Result<()> {
        if self.status != Status::Setup && self.connection_status.connected() {
            let frame_max = self.configuration.frame_max() as usize;
            self.frame_size = std::cmp::max(self.frame_size, frame_max);
            self.receive_buffer.grow(FRAMES_STORAGE * self.frame_size);
            self.send_buffer.grow(FRAMES_STORAGE * self.frame_size);
            let heartbeat = self.configuration.heartbeat();
            if heartbeat != 0 {
                let heartbeat = Duration::from_millis(u64::from(heartbeat) * 500); // * 1000 (ms) / 2 (half the negociated timeout)
                self.poll_timeout = Some(heartbeat);
            }
            self.status = Status::Setup;
        }
        Ok(())
    }

    fn has_data(&self) -> bool {
        self.frames.has_pending()
            || self.send_buffer.available_data() > 0
            || !self.serialized_frames.is_empty()
    }

    fn can_write(&self) -> bool {
        self.can_write && self.has_data() && !self.connection_status.blocked()
    }

    fn can_read(&self) -> bool {
        self.can_read
    }

    fn can_parse(&self) -> bool {
        self.receive_buffer.available_data() > 0
    }

    fn should_continue(&self) -> bool {
        (self.status == Status::Initial
            || self.connection_status.connected()
            || self.connection_status.closing())
            && self.status != Status::Stop
            && !self.connection_status.errored()
    }

    pub fn start(mut self) -> Result<()> {
        let waker = self.waker.clone();
        self.connection_io_loop_handle.clone().register(
            ThreadBuilder::new()
                .name("io_loop".to_owned())
                .spawn(move || {
                    let mut events = Events::with_capacity(1024);
                    while self.should_continue() {
                        if let Err(err) = self.run(&mut events) {
                            self.cancel_serialized_frames(err)?;
                        }
                    }
                    Ok(())
                })?,
        );
        waker.wake()
    }

    fn cancel_serialized_frames(&mut self, error: Error) -> Result<()> {
        for (_, resolver) in std::mem::take(&mut self.serialized_frames) {
            if let Some(resolver) = resolver {
                resolver.swear(Err(error.clone()));
            }
        }
        Err(error)
    }

    fn poll_timeout(&self) -> Option<Duration> {
        self.poll_timeout.map(|timeout| {
            timeout
                .checked_sub(self.last_write.elapsed())
                .unwrap_or_else(|| Duration::from_secs(0))
        })
    }

    fn poll(&mut self, events: &mut Events) -> Result<()> {
        trace!("io_loop poll");
        self.poll.poll(events, self.poll_timeout())?;
        trace!("io_loop poll done");
        for event in events.iter() {
            if event.token() == SOCKET {
                trace!("Got mio event for socket: {:?}", event);
                if event.is_read_closed() || event.is_write_closed() {
                    self.critical_error(io::Error::from(io::ErrorKind::ConnectionReset).into())?;
                }
                if event.is_error() {
                    self.critical_error(io::Error::from(io::ErrorKind::ConnectionAborted).into())?;
                }
                // Due to a bug in epoll/mio, it doesn't seem like we can trust this, it's sometimes missing when it should be there
                /*
                if event.is_readable() {
                    self.can_read = true;
                }
                */
                self.can_read = true;
                if event.is_writable() {
                    self.can_write = true;
                }
            }
        }
        Ok(())
    }

    fn run(&mut self, events: &mut Events) -> Result<()> {
        trace!("io_loop run");
        self.ensure_setup()?;
        self.poll(events)?;
<<<<<<< HEAD
        self.socket.flush()?;
        let res = self.do_run();
        self.internal_rpc.poll(&self.channels).and(res)
=======
        self.do_run()
>>>>>>> 930e44d4
    }

    fn do_run(&mut self) -> Result<()> {
        trace!(
            "io_loop do_run; can_read={}, can_write={}, has_data={}",
            self.can_read,
            self.can_write,
            self.has_data()
        );
        loop {
            self.write()?;
            self.internal_rpc.poll(&self.channels)?;
            if self.connection_status.closed() {
                self.status = Status::Stop;
            }
            if self.should_continue() {
                self.read()?;
            }
            self.parse()?;
            self.internal_rpc.poll(&self.channels)?;
            if self.should_heartbeat() {
                self.channels.send_heartbeat()?;
                // Update last_write so that if we cannot write yet to the socket, we don't enqueue countless heartbeats
                self.last_write = Instant::now();
            }
            if self.stop_looping() {
                self.maybe_continue()?;
                break;
            }
        }
        trace!(
            "io_loop do_run done; can_read={}, can_write={}, has_data={}, status={:?}",
            self.can_read,
            self.can_write,
            self.has_data(),
            self.status
        );
        Ok(())
    }

    fn should_heartbeat(&self) -> bool {
        if let Some(heartbeat_timeout) = self.poll_timeout {
            self.last_write.elapsed() > heartbeat_timeout
        } else {
            false
        }
    }

    fn stop_looping(&self) -> bool {
        !self.can_read()
            || !self.can_write()
            || self.status == Status::Stop
            || self.connection_status.errored()
    }

    fn has_pending_operations(&self) -> bool {
        self.status != Status::Stop && (self.can_read() || self.can_parse() || self.can_write())
    }

    fn maybe_continue(&mut self) -> Result<()> {
        if self.has_pending_operations() {
            trace!(
                "io_loop send continue; can_read={}, can_write={}, has_data={}",
                self.can_read,
                self.can_write,
                self.has_data()
            );
            self.send_continue()?;
        }
        Ok(())
    }

    fn critical_error(&mut self, error: Error) -> Result<()> {
        if let Some(resolver) = self.connection_status.connection_resolver() {
            resolver.swear(Err(error.clone()));
        }
        self.status = Status::Stop;
        self.channels.set_connection_error(error.clone())?;
        Err(error)
    }

    fn write(&mut self) -> Result<()> {
        if self.can_write() {
            if let Err(e) = self.write_to_stream() {
                if e.wouldblock() {
                    self.can_write = false
                } else {
                    error!("error writing: {:?}", e);
                    self.critical_error(e)?;
                }
            }
        }
        Ok(())
    }

    fn read(&mut self) -> Result<()> {
        if self.can_read() {
            if let Err(e) = self.read_from_stream() {
                if e.wouldblock() {
                    self.can_read = false
                } else {
                    error!("error reading: {:?}", e);
                    self.critical_error(e)?;
                }
            }
        }
        Ok(())
    }

    fn send_continue(&mut self) -> Result<()> {
        self.waker.wake()
    }

    fn write_to_stream(&mut self) -> Result<()> {
        self.serialize()?;

        let sz = self.send_buffer.write_to(&mut self.socket)?;

        if sz > 0 {
            self.last_write = Instant::now();

            trace!("wrote {} bytes", sz);
            self.send_buffer.consume(sz);

            let mut written = sz as u64;
            while written > 0 {
                if let Some((to_write, resolver)) = self.serialized_frames.pop_front() {
                    if written < to_write {
                        self.serialized_frames
                            .push_front((to_write - written, resolver));
                        trace!("{} to write to complete this frame", to_write - written);
                        written = 0;
                    } else {
                        if let Some(resolver) = resolver {
                            resolver.swear(Ok(()));
                        }
                        written -= to_write;
                    }
                } else {
                    error!(
                        "We've written {} but didn't expect to write anything",
                        written
                    );
                    break;
                }
            }

            if self.send_buffer.available_data() > 0 {
                // We didn't write all the data yet
                trace!("Still {} to write", self.send_buffer.available_data());
                self.send_continue()?;
            } else {
                self.socket.flush()?;
            }
        } else {
            error!("Socket was writable but we wrote 0, marking as wouldblock");
            self.can_write = false;
        }
        Ok(())
    }

    fn read_from_stream(&mut self) -> Result<()> {
        match self.connection_status.state() {
            ConnectionState::Closed => Ok(()),
            ConnectionState::Error => Err(Error::InvalidConnectionState(ConnectionState::Error)),
            _ => {
                self.receive_buffer.read_from(&mut self.socket).map(|sz| {
                    trace!("read {} bytes", sz);
                    self.receive_buffer.fill(sz);
                })?;
                Ok(())
            }
        }
    }

    fn serialize(&mut self) -> Result<()> {
        if let Some((next_msg, resolver)) = self.frames.pop(self.channels.flow()) {
            trace!("will write to buffer: {}", next_msg);
            let checkpoint = self.send_buffer.checkpoint();
            let res = gen_frame(&next_msg)((&mut self.send_buffer).into());
            match res.map(|w| w.into_inner().1) {
                Ok(sz) => {
                    self.serialized_frames.push_back((sz, resolver));
                    Ok(())
                }
                Err(e) => {
                    self.send_buffer.rollback(checkpoint);
                    match e {
                        GenError::BufferTooSmall(_) => {
                            // Requeue msg
                            self.frames.retry((next_msg, resolver));
                            self.send_continue()
                        }
                        e => {
                            error!("error generating frame: {:?}", e);
                            let error = Error::SerialisationError(Arc::new(e));
                            self.channels.set_connection_error(error.clone())?;
                            Err(error)
                        }
                    }
                }
            }
        } else {
            Ok(())
        }
    }

    fn parse(&mut self) -> Result<()> {
        if self.can_parse() {
            if let Some(frame) = self.do_parse()? {
                self.channels.handle_frame(frame)?;
            }
        }
        Ok(())
    }

    fn do_parse(&mut self) -> Result<Option<AMQPFrame>> {
        match parse_frame(self.receive_buffer.parsing_context()) {
            Ok((i, f)) => {
                let consumed = self.receive_buffer.offset(i);
                self.receive_buffer.consume(consumed);
                Ok(Some(f))
            }
            Err(e) => {
                if e.is_incomplete() {
                    Ok(None)
                } else {
                    error!("parse error: {:?}", e);
                    let error = Error::ParsingError(e);
                    self.channels.set_connection_error(error.clone())?;
                    Err(error)
                }
            }
        }
    }
}<|MERGE_RESOLUTION|>--- conflicted
+++ resolved
@@ -210,13 +210,8 @@
         trace!("io_loop run");
         self.ensure_setup()?;
         self.poll(events)?;
-<<<<<<< HEAD
-        self.socket.flush()?;
         let res = self.do_run();
         self.internal_rpc.poll(&self.channels).and(res)
-=======
-        self.do_run()
->>>>>>> 930e44d4
     }
 
     fn do_run(&mut self) -> Result<()> {
