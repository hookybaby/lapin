use crate::{
    channel::Channel,
    channels::Channels,
    configuration::Configuration,
    connection_closer::ConnectionCloser,
    connection_properties::ConnectionProperties,
    connection_status::{ConnectionState, ConnectionStatus, ConnectionStep},
    executor::{DefaultExecutor, Executor},
    frames::Frames,
    heartbeat::Heartbeat,
    internal_rpc::{InternalRPC, InternalRPCHandle},
    io_loop::IoLoop,
    options::{ExchangeBindOptions, QueueBindOptions},
    reactor::DefaultReactor,
    registry::Registry,
    socket_state::{SocketState, SocketStateHandle},
    tcp::{AMQPUriTcpExt, HandshakeResult, OwnedTLSConfig},
    thread::ThreadHandle,
    topology::{RestoredChannel, RestoredTopology, TopologyDefinition},
    topology_internal::TopologyInternal,
    uri::AMQPUri,
    Error, Promise, ReplyCode, Result, TcpStream,
};
use amq_protocol::frame::{AMQPFrame, ProtocolVersion};
use async_trait::async_trait;
use std::{fmt, io, sync::Arc};
use tracing::{level_enabled, Level};

/// A TCP connection to the AMQP server.
///
/// To connect to the server, one of the [`connect`] methods has to be called.
///
/// Afterwards, create a [`Channel`] by calling [`create_channel`].
///
/// Also see the RabbitMQ documentation on [connections](https://www.rabbitmq.com/connections.html).
///
/// [`connect`]: ./struct.Connection.html#method.connect
/// [`Channel`]: ./struct.Channel.html
/// [`create_channel`]: ./struct.Connection.html#method.create_channel
pub struct Connection {
    configuration: Configuration,
    status: ConnectionStatus,
    global_registry: Registry,
    channels: Channels,
    io_loop: ThreadHandle,
    closer: Arc<ConnectionCloser>,
}

impl Connection {
    fn new(
        waker: SocketStateHandle,
        internal_rpc: InternalRPCHandle,
        frames: Frames,
        executor: Arc<dyn Executor>,
    ) -> Self {
        let configuration = Configuration::default();
        let status = ConnectionStatus::default();
        let global_registry = Registry::default();
        let channels = Channels::new(
            configuration.clone(),
            status.clone(),
            global_registry.clone(),
            waker,
            internal_rpc.clone(),
            frames,
            executor,
        );
        let closer = Arc::new(ConnectionCloser::new(status.clone(), internal_rpc));
        let connection = Self {
            configuration,
            status,
            global_registry,
            channels,
            io_loop: ThreadHandle::default(),
            closer,
        };

        connection.channels.create_zero();
        connection
    }

    /// Connect to an AMQP Server.
    ///
    /// The URI must be in the following format:
    ///
    /// * `amqp://127.0.0.1:5672` will connect to the default virtual host `/`.
    /// * `amqp://127.0.0.1:5672/` will connect to the virtual host `""` (empty string).
    /// * `amqp://127.0.0.1:5672/%2f` will connect to the default virtual host `/`.
    ///
    /// Note that the virtual host has to be escaped with
    /// [URL encoding](https://en.wikipedia.org/wiki/Percent-encoding).
    pub async fn connect(uri: &str, options: ConnectionProperties) -> Result<Connection> {
        Connect::connect(uri, options, OwnedTLSConfig::default()).await
    }

    /// Connect to an AMQP Server.
    pub async fn connect_with_config(
        uri: &str,
        options: ConnectionProperties,
        config: OwnedTLSConfig,
    ) -> Result<Connection> {
        Connect::connect(uri, options, config).await
    }

    /// Connect to an AMQP Server.
    pub async fn connect_uri(uri: AMQPUri, options: ConnectionProperties) -> Result<Connection> {
        Connect::connect(uri, options, OwnedTLSConfig::default()).await
    }

    /// Connect to an AMQP Server
    pub async fn connect_uri_with_config(
        uri: AMQPUri,
        options: ConnectionProperties,
        config: OwnedTLSConfig,
    ) -> Result<Connection> {
        Connect::connect(uri, options, config).await
    }

    /// Creates a new [`Channel`] on this connection.
    ///
    /// This method is only successful if the client is connected.
    /// Otherwise, [`InvalidConnectionState`] error is returned.
    ///
    /// [`Channel`]: ./struct.Channel.html
    /// [`InvalidConnectionState`]: ./enum.Error.html#variant.InvalidConnectionState
    pub async fn create_channel(&self) -> Result<Channel> {
        if !self.status.connected() {
            return Err(Error::InvalidConnectionState(self.status.state()));
        }
        let channel = self.channels.create(self.closer.clone())?;
        channel.clone().channel_open(channel).await
    }

    /// Restore the specified topology
    pub async fn restore(&self, topology: TopologyDefinition) -> Result<RestoredTopology> {
        self.restore_internal(topology.into()).await
    }

    pub(crate) async fn restore_internal(
        &self,
        topology: TopologyInternal,
    ) -> Result<RestoredTopology> {
        let mut restored = RestoredTopology::default();

        // First, recreate all channels
        for c in &topology.channels {
            restored
                .channels
                .push(RestoredChannel::new(if let Some(c) = c.channel.clone() {
                    let channel = c.clone();
                    c.reset();
                    c.channel_open(channel).await?
                } else {
                    self.create_channel().await?
                }));
        }

        // Then, ensure we have at least one channel to restore everything else
        let channel = if let Some(chan) = restored.channels.get(0) {
            chan.channel.clone()
        } else {
            self.create_channel().await?
        };

        // First, redeclare all exchanges
        for ex in &topology.exchanges {
            channel
                .exchange_declare(
                    ex.name.as_str(),
                    ex.kind.clone().unwrap_or_default(),
                    ex.options.unwrap_or_default(),
                    ex.arguments.clone().unwrap_or_default(),
                )
                .await?;
        }

        // Second, redeclare all exchange bindings
        for ex in &topology.exchanges {
            for binding in &ex.bindings {
                channel
                    .exchange_bind(
                        ex.name.as_str(),
                        binding.source.as_str(),
                        binding.routing_key.as_str(),
                        ExchangeBindOptions::default(),
                        binding.arguments.clone(),
                    )
                    .await?;
            }
        }

        // Third, redeclare all "global" (e.g. non exclusive) queues
        for queue in &topology.queues {
            if queue.is_declared() {
                restored.queues.push(
                    channel
                        .queue_declare(
                            queue.name.as_str(),
                            queue.options.unwrap_or_default(),
                            queue.arguments.clone().unwrap_or_default(),
                        )
                        .await?,
                );
            }
        }

        // Fourth, redeclare all global queues bindings
        for queue in &topology.queues {
            for binding in &queue.bindings {
                channel
                    .queue_bind(
                        queue.name.as_str(),
                        binding.source.as_str(),
                        binding.routing_key.as_str(),
                        QueueBindOptions::default(),
                        binding.arguments.clone(),
                    )
                    .await?;
            }
        }

        // Fifth, restore all channel-specific queues/bindings/consumers
        for (n, ch) in topology.channels.iter().enumerate() {
            let c = &mut restored.channels[n];
            c.channel.clone().restore(ch, c).await?;
        }
        Ok(restored)
    }

    /// Block current thread while the connection is still active.
    /// This is useful when you only have a consumer and nothing else keeping your application
    /// "alive".
    pub fn run(self) -> Result<()> {
        let io_loop = self.io_loop.clone();
        drop(self);
        io_loop.wait("io loop")
    }

    pub fn on_error<E: FnMut(Error) + Send + 'static>(&self, handler: E) {
        self.channels.set_error_handler(handler);
    }

    pub fn configuration(&self) -> &Configuration {
        &self.configuration
    }

    pub fn status(&self) -> &ConnectionStatus {
        &self.status
    }

<<<<<<< HEAD
    pub async fn close(&self, reply_code: ReplyCode, reply_text: &str) -> Result<()> {
        if let Some(channel0) = self.channels.get(0) {
            channel0
                .connection_close(reply_code, reply_text, 0, 0)
                .await
        } else {
            Ok(())
        }
=======
    pub fn close(&self, reply_code: ShortUInt, reply_text: &str) -> Promise<()> {
        self.channels.set_connection_closing();
        self.channels
            .get(0)
            .map(|channel0| channel0.connection_close(reply_code, reply_text, 0, 0))
            .unwrap_or_else(|| Promise::new_with_data(Ok(())))
>>>>>>> 5785da0e
    }

    /// Block all consumers and publishers on this connection
    pub async fn block(&self, reason: &str) -> Result<()> {
        if let Some(channel0) = self.channels.get(0) {
            channel0.connection_blocked(reason).await
        } else {
            Err(Error::InvalidConnectionState(self.status.state()))
        }
    }

    /// Unblock all consumers and publishers on this connection
    pub async fn unblock(&self) -> Result<()> {
        if let Some(channel0) = self.channels.get(0) {
            channel0.connection_unblocked().await
        } else {
            Err(Error::InvalidConnectionState(self.status.state()))
        }
    }

    /// Update the secret used by some authentication module such as OAuth2
    pub async fn update_secret(&self, new_secret: &str, reason: &str) -> Result<()> {
        if let Some(channel0) = self.channels.get(0) {
            channel0.connection_update_secret(new_secret, reason).await
        } else {
            Err(Error::InvalidConnectionState(self.status.state()))
        }
    }

    pub async fn connector(
        uri: AMQPUri,
        connect: Box<dyn FnOnce(&AMQPUri) -> HandshakeResult + Send + Sync>,
        mut options: ConnectionProperties,
    ) -> Result<Connection> {
        let executor = options
            .executor
            .take()
            .map(Ok)
            .unwrap_or_else(DefaultExecutor::default)?;

        let (connect_promise, resolver) = pinky_swear::PinkySwear::<Result<TcpStream>>::new();
        let connect_uri = uri.clone();
        executor.spawn_blocking(Box::new(move || {
            let mut res = connect(&connect_uri);
            loop {
                match res {
                    Ok(stream) => {
                        resolver.swear(Ok(stream));
                        break;
                    }
                    Err(mid) => match mid.into_mid_handshake_tls_stream() {
                        Err(err) => {
                            resolver.swear(Err(err.into()));
                            break;
                        }
                        Ok(mid) => {
                            res = mid.handshake();
                        }
                    },
                }
            }
        }));

        let reactor = options
            .reactor
            .take()
            .unwrap_or_else(|| Arc::new(DefaultReactor));
        let socket_state = SocketState::default();
        let waker = socket_state.handle();
        let internal_rpc = InternalRPC::new(executor.clone(), waker.clone());
        let frames = Frames::default();
        let conn = Connection::new(
            waker,
            internal_rpc.handle(),
            frames.clone(),
            executor.clone(),
        );
        let status = conn.status.clone();
        let configuration = conn.configuration.clone();
        status.set_vhost(&uri.vhost);
        status.set_username(&uri.authority.userinfo.username);
        if let Some(frame_max) = uri.query.frame_max {
            configuration.set_frame_max(frame_max);
        }
        if let Some(channel_max) = uri.query.channel_max {
            configuration.set_channel_max(channel_max);
        }
        if let Some(heartbeat) = uri.query.heartbeat {
            configuration.set_heartbeat(heartbeat);
        }
        let (promise_out, resolver) = Promise::new();
        if level_enabled!(Level::TRACE) {
            promise_out.set_marker("ProtocolHeader".into());
        }
        let channels = conn.channels.clone();
        if let Some(channel0) = channels.get(0) {
            channel0.send_frame(
                AMQPFrame::ProtocolHeader(ProtocolVersion::amqp_0_9_1()),
                resolver,
                None,
            )
        };
        let (promise_in, resolver) = Promise::new();
        if level_enabled!(Level::TRACE) {
            promise_in.set_marker("ProtocolHeader.Ok".into());
        }
        let io_loop_handle = conn.io_loop.clone();
        status.set_state(ConnectionState::Connecting);
        status.set_connection_step(ConnectionStep::ProtocolHeader(
            resolver,
            conn,
            uri.authority.userinfo.into(),
            uri.query.auth_mechanism.unwrap_or_default(),
            options,
        ));
        let stream = connect_promise.await?;
        let stream = reactor.register(stream)?.into();
        let heartbeat = Heartbeat::new(channels.clone(), executor.clone(), reactor);
        let internal_rpc_handle = internal_rpc.handle();
        executor.spawn(Box::pin(internal_rpc.run(channels.clone())));
        IoLoop::new(
            status,
            configuration,
            channels,
            internal_rpc_handle,
            frames,
            socket_state,
            io_loop_handle,
            stream,
            heartbeat,
        )
        .await
        .and_then(IoLoop::start)?;
        promise_out.await?;
        promise_in.await
    }

    /// Get the current topology
    ///
    /// This includes exchanges, queues, bindings and consumers declared by this Connection
    pub fn topology(&self) -> TopologyDefinition {
        self.topology_internal().into()
    }

    pub(crate) fn topology_internal(&self) -> TopologyInternal {
        TopologyInternal {
            exchanges: self.global_registry.exchanges_topology(),
            queues: self.global_registry.queues_topology(false),
            channels: self.channels.topology(),
        }
    }
}

impl fmt::Debug for Connection {
    fn fmt(&self, f: &mut fmt::Formatter<'_>) -> fmt::Result {
        f.debug_struct("Connection")
            .field("configuration", &self.configuration)
            .field("status", &self.status)
            .field("channels", &self.channels)
            .finish()
    }
}

/// Trait providing a method to connect to an AMQP server
#[async_trait]
pub trait Connect {
    /// connect to an AMQP server
    async fn connect(
        self,
        options: ConnectionProperties,
        config: OwnedTLSConfig,
    ) -> Result<Connection>;
}

#[async_trait]
impl Connect for AMQPUri {
    async fn connect(
        self,
        options: ConnectionProperties,
        config: OwnedTLSConfig,
    ) -> Result<Connection> {
        Connection::connector(
            self,
            Box::new(move |uri| AMQPUriTcpExt::connect_with_config(uri, config.as_ref())),
            options,
        )
        .await
    }
}

#[async_trait]
impl Connect for &str {
    async fn connect(
        self,
        options: ConnectionProperties,
        config: OwnedTLSConfig,
    ) -> Result<Connection> {
        match self.parse::<AMQPUri>() {
            Ok(uri) => Connect::connect(uri, options, config).await,
            Err(err) => Err(io::Error::new(io::ErrorKind::Other, err).into()),
        }
    }
}

#[cfg(test)]
mod tests {
    use super::*;
    use crate::channel_receiver_state::{ChannelReceiverState, DeliveryCause};
    use crate::channel_status::ChannelState;
    use crate::options::BasicConsumeOptions;
    use crate::types::{FieldTable, ShortString};
    use crate::BasicProperties;
    use amq_protocol::frame::AMQPContentHeader;
    use amq_protocol::protocol::{basic, AMQPClass};

    #[test]
    fn basic_consume_small_payload() {
        let _ = tracing_subscriber::fmt::try_init();

        use crate::consumer::Consumer;

        // Bootstrap connection state to a consuming state
        let executor = DefaultExecutor::default().unwrap();
        let socket_state = SocketState::default();
        let waker = socket_state.handle();
        let internal_rpc = InternalRPC::new(executor.clone(), waker.clone());
        let conn = Connection::new(
            waker,
            internal_rpc.handle(),
            Frames::default(),
            executor.clone(),
        );
        conn.status.set_state(ConnectionState::Connected);
        conn.configuration.set_channel_max(2047);
        let channel = conn.channels.create(conn.closer.clone()).unwrap();
        channel.set_state(ChannelState::Connected);
        let queue_name = ShortString::from("consumed");
        let consumer_tag = ShortString::from("consumer-tag");
        let consumer = Consumer::new(
            consumer_tag.clone(),
            executor,
            None,
            queue_name.clone(),
            BasicConsumeOptions::default(),
            FieldTable::default(),
        );
        if let Some(c) = conn.channels.get(channel.id()) {
            c.register_consumer(consumer_tag.clone(), consumer);
            c.register_queue(queue_name.clone(), Default::default(), Default::default());
        }
        // Now test the state machine behaviour
        {
            let method = AMQPClass::Basic(basic::AMQPMethod::Deliver(basic::Deliver {
                consumer_tag: consumer_tag.clone(),
                delivery_tag: 1,
                redelivered: false,
                exchange: "".into(),
                routing_key: queue_name,
            }));
            let class_id = method.get_amqp_class_id();
            let deliver_frame = AMQPFrame::Method(channel.id(), method);
            conn.channels.handle_frame(deliver_frame).unwrap();
            let channel_state = channel.status().receiver_state();
            let expected_state = ChannelReceiverState::WillReceiveContent(
                class_id,
                DeliveryCause::Consume(consumer_tag.clone()),
            );
            assert_eq!(channel_state, expected_state);
        }
        {
            let header_frame = AMQPFrame::Header(
                channel.id(),
                60,
                Box::new(AMQPContentHeader {
                    class_id: 60,
                    weight: 0,
                    body_size: 2,
                    properties: BasicProperties::default(),
                }),
            );
            conn.channels.handle_frame(header_frame).unwrap();
            let channel_state = channel.status().receiver_state();
            let expected_state =
                ChannelReceiverState::ReceivingContent(DeliveryCause::Consume(consumer_tag), 2);
            assert_eq!(channel_state, expected_state);
        }
        {
            let body_frame = AMQPFrame::Body(channel.id(), b"{}".to_vec());
            conn.channels.handle_frame(body_frame).unwrap();
            let channel_state = channel.status().state();
            let expected_state = ChannelState::Connected;
            assert_eq!(channel_state, expected_state);
        }
    }

    #[test]
    fn basic_consume_empty_payload() {
        let _ = tracing_subscriber::fmt::try_init();

        use crate::consumer::Consumer;

        // Bootstrap connection state to a consuming state
        let socket_state = SocketState::default();
        let waker = socket_state.handle();
        let executor = DefaultExecutor::default().unwrap();
        let internal_rpc = InternalRPC::new(executor.clone(), waker.clone());
        let conn = Connection::new(
            waker,
            internal_rpc.handle(),
            Frames::default(),
            executor.clone(),
        );
        conn.status.set_state(ConnectionState::Connected);
        conn.configuration.set_channel_max(2047);
        let channel = conn.channels.create(conn.closer.clone()).unwrap();
        channel.set_state(ChannelState::Connected);
        let queue_name = ShortString::from("consumed");
        let consumer_tag = ShortString::from("consumer-tag");
        let consumer = Consumer::new(
            consumer_tag.clone(),
            executor,
            None,
            queue_name.clone(),
            BasicConsumeOptions::default(),
            FieldTable::default(),
        );
        if let Some(c) = conn.channels.get(channel.id()) {
            c.register_consumer(consumer_tag.clone(), consumer);
            c.register_queue(queue_name.clone(), Default::default(), Default::default());
        }
        // Now test the state machine behaviour
        {
            let method = AMQPClass::Basic(basic::AMQPMethod::Deliver(basic::Deliver {
                consumer_tag: consumer_tag.clone(),
                delivery_tag: 1,
                redelivered: false,
                exchange: "".into(),
                routing_key: queue_name,
            }));
            let class_id = method.get_amqp_class_id();
            let deliver_frame = AMQPFrame::Method(channel.id(), method);
            conn.channels.handle_frame(deliver_frame).unwrap();
            let channel_state = channel.status().receiver_state();
            let expected_state = ChannelReceiverState::WillReceiveContent(
                class_id,
                DeliveryCause::Consume(consumer_tag),
            );
            assert_eq!(channel_state, expected_state);
        }
        {
            let header_frame = AMQPFrame::Header(
                channel.id(),
                60,
                Box::new(AMQPContentHeader {
                    class_id: 60,
                    weight: 0,
                    body_size: 0,
                    properties: BasicProperties::default(),
                }),
            );
            conn.channels.handle_frame(header_frame).unwrap();
            let channel_state = channel.status().state();
            let expected_state = ChannelState::Connected;
            assert_eq!(channel_state, expected_state);
        }
    }
}<|MERGE_RESOLUTION|>--- conflicted
+++ resolved
@@ -248,8 +248,8 @@
         &self.status
     }
 
-<<<<<<< HEAD
     pub async fn close(&self, reply_code: ReplyCode, reply_text: &str) -> Result<()> {
+        self.channels.set_connection_closing();
         if let Some(channel0) = self.channels.get(0) {
             channel0
                 .connection_close(reply_code, reply_text, 0, 0)
@@ -257,14 +257,6 @@
         } else {
             Ok(())
         }
-=======
-    pub fn close(&self, reply_code: ShortUInt, reply_text: &str) -> Promise<()> {
-        self.channels.set_connection_closing();
-        self.channels
-            .get(0)
-            .map(|channel0| channel0.connection_close(reply_code, reply_text, 0, 0))
-            .unwrap_or_else(|| Promise::new_with_data(Ok(())))
->>>>>>> 5785da0e
     }
 
     /// Block all consumers and publishers on this connection
