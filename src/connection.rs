use crate::{
    channel::Channel,
    channels::Channels,
    configuration::Configuration,
    connection_closer::ConnectionCloser,
    connection_properties::ConnectionProperties,
    connection_status::{ConnectionState, ConnectionStatus, ConnectionStep},
    executor::{DefaultExecutor, Executor},
    frames::Frames,
    internal_rpc::{InternalRPC, InternalRPCHandle},
    io_loop::IoLoop,
    reactor::DefaultReactorBuilder,
    socket_state::{SocketState, SocketStateHandle},
    tcp::{AMQPUriTcpExt, HandshakeResult, OwnedTLSConfig},
    thread::ThreadHandle,
    types::ShortUInt,
    uri::AMQPUri,
    Error, Promise, Result,
};
use amq_protocol::frame::{AMQPFrame, ProtocolVersion};
use async_trait::async_trait;
use std::{fmt, io, sync::Arc};
use tracing::{level_enabled, Level};

/// A TCP connection to the AMQP server.
///
/// To connect to the server, one of the [`connect`] methods has to be called.
///
/// Afterwards, create a [`Channel`] by calling [`create_channel`].
///
/// Also see the RabbitMQ documentation on [connections](https://www.rabbitmq.com/connections.html).
///
/// [`connect`]: ./struct.Connection.html#method.connect
/// [`Channel`]: ./struct.Channel.html
/// [`create_channel`]: ./struct.Connection.html#method.create_channel
pub struct Connection {
    configuration: Configuration,
    status: ConnectionStatus,
    channels: Channels,
    io_loop: ThreadHandle,
    closer: Arc<ConnectionCloser>,
}

impl Connection {
    fn new(
        waker: SocketStateHandle,
        internal_rpc: InternalRPCHandle,
        frames: Frames,
        executor: Arc<dyn Executor>,
    ) -> Self {
        let configuration = Configuration::default();
        let status = ConnectionStatus::default();
        let channels = Channels::new(
            configuration.clone(),
            status.clone(),
            waker,
            internal_rpc.clone(),
            frames,
            executor,
        );
        let closer = Arc::new(ConnectionCloser::new(status.clone(), internal_rpc));
        let connection = Self {
            configuration,
            status,
            channels,
            io_loop: ThreadHandle::default(),
            closer,
        };

        connection.channels.create_zero();
        connection
    }

    /// Connect to an AMQP Server.
    ///
    /// The URI must be in the following format:
    ///
    /// * `amqp://127.0.0.1:5672` will connect to the default virtual host `/`.
    /// * `amqp://127.0.0.1:5672/` will connect to the virtual host `""` (empty string).
    /// * `amqp://127.0.0.1:5672/%2f` will connect to the default virtual host `/`.
    ///
    /// Note that the virtual host has to be escaped with
    /// [URL encoding](https://en.wikipedia.org/wiki/Percent-encoding).
    pub async fn connect(uri: &str, options: ConnectionProperties) -> Result<Connection> {
        Connect::connect(uri, options, OwnedTLSConfig::default()).await
    }

    /// Connect to an AMQP Server.
    pub async fn connect_with_config(
        uri: &str,
        options: ConnectionProperties,
        config: OwnedTLSConfig,
    ) -> Result<Connection> {
        Connect::connect(uri, options, config).await
    }

    /// Connect to an AMQP Server.
    pub async fn connect_uri(uri: AMQPUri, options: ConnectionProperties) -> Result<Connection> {
        Connect::connect(uri, options, OwnedTLSConfig::default()).await
    }

    /// Connect to an AMQP Server
    pub async fn connect_uri_with_config(
        uri: AMQPUri,
        options: ConnectionProperties,
        config: OwnedTLSConfig,
    ) -> Result<Connection> {
        Connect::connect(uri, options, config).await
    }

    /// Creates a new [`Channel`] on this connection.
    ///
    /// This method is only successful if the client is connected.
    /// Otherwise, [`InvalidConnectionState`] error is returned.
    ///
    /// [`Channel`]: ./struct.Channel.html
    /// [`InvalidConnectionState`]: ./enum.Error.html#variant.InvalidConnectionState
    pub async fn create_channel(&self) -> Result<Channel> {
        if !self.status.connected() {
<<<<<<< HEAD
            return Err(Error::InvalidConnectionState(self.status.state()));
=======
            return PromiseChain::new_with_data(Err(Error::InvalidConnectionState(
                self.status.state(),
            )));
        }
        match self.channels.create(self.closer.clone()) {
            Ok(channel) => {
                let ch = channel.clone();
                ch.channel_open(channel)
            }
            Err(error) => PromiseChain::new_with_data(Err(error)),
>>>>>>> 62edde42
        }
        let channel = self.channels.create(self.closer.clone())?;
        channel.clone().channel_open(channel).await
    }

    /// Block current thread while the connection is still active.
    /// This is useful when you only have a consumer and nothing else keeping your application
    /// "alive".
    pub fn run(self) -> Result<()> {
        let io_loop = self.io_loop.clone();
        drop(self);
        io_loop.wait("io loop")
    }

    pub fn on_error<E: FnMut(Error) + Send + 'static>(&self, handler: E) {
        self.channels.set_error_handler(handler);
    }

    pub fn configuration(&self) -> &Configuration {
        &self.configuration
    }

    pub fn status(&self) -> &ConnectionStatus {
        &self.status
    }

    pub async fn close(&self, reply_code: ShortUInt, reply_text: &str) -> Result<()> {
        if let Some(channel0) = self.channels.get(0) {
            channel0
                .connection_close(reply_code, reply_text, 0, 0)
                .await
        } else {
            Ok(())
        }
    }

    /// Block all consumers and publishers on this connection
    pub async fn block(&self, reason: &str) -> Result<()> {
        if let Some(channel0) = self.channels.get(0) {
            channel0.connection_blocked(reason).await
        } else {
            Err(Error::InvalidConnectionState(self.status.state()))
        }
    }

    /// Unblock all consumers and publishers on this connection
    pub async fn unblock(&self) -> Result<()> {
        if let Some(channel0) = self.channels.get(0) {
            channel0.connection_unblocked().await
        } else {
            Err(Error::InvalidConnectionState(self.status.state()))
        }
    }

    /// Update the secret used by some authentication module such as OAuth2
    pub async fn update_secret(&self, new_secret: &str, reason: &str) -> Result<()> {
        if let Some(channel0) = self.channels.get(0) {
            channel0.connection_update_secret(new_secret, reason).await
        } else {
            Err(Error::InvalidConnectionState(self.status.state()))
        }
    }

    pub async fn connector(
        uri: AMQPUri,
        connect: Box<dyn FnOnce(&AMQPUri) -> HandshakeResult + Send + Sync>,
        mut options: ConnectionProperties,
    ) -> Result<Connection> {
        let executor = options
            .executor
            .take()
            .map(Ok)
            .unwrap_or_else(DefaultExecutor::default)?;

        let (connect_promise, resolver) = pinky_swear::PinkySwear::<HandshakeResult>::new();
        let connect_uri = uri.clone();
        executor.spawn_blocking(Box::new(move || {
            resolver.swear(connect(&connect_uri));
        }));

        let reactor_builder = options
            .reactor_builder
            .take()
            .unwrap_or_else(|| Arc::new(DefaultReactorBuilder));
        let socket_state = SocketState::default();
        let waker = socket_state.handle();
        let internal_rpc = InternalRPC::new(executor.clone(), waker.clone());
        let frames = Frames::default();
        let conn = Connection::new(
            waker,
            internal_rpc.handle(),
            frames.clone(),
            executor.clone(),
        );
        let status = conn.status.clone();
        let configuration = conn.configuration.clone();
        status.set_vhost(&uri.vhost);
        status.set_username(&uri.authority.userinfo.username);
        if let Some(frame_max) = uri.query.frame_max {
            configuration.set_frame_max(frame_max);
        }
        if let Some(channel_max) = uri.query.channel_max {
            configuration.set_channel_max(channel_max);
        }
        if let Some(heartbeat) = uri.query.heartbeat {
            configuration.set_heartbeat(heartbeat);
        }
        let (promise_out, resolver) = Promise::new();
        if level_enabled!(Level::TRACE) {
            promise_out.set_marker("ProtocolHeader".into());
        }
        let channels = conn.channels.clone();
        if let Some(channel0) = channels.get(0) {
            channel0.send_frame(
                AMQPFrame::ProtocolHeader(ProtocolVersion::amqp_0_9_1()),
                resolver,
                None,
            )
        };
        let (promise_in, resolver) = Promise::new();
        if level_enabled!(Level::TRACE) {
            promise_in.set_marker("ProtocolHeader.Ok".into());
        }
        let io_loop_handle = conn.io_loop.clone();
        status.set_state(ConnectionState::Connecting);
        status.set_connection_step(ConnectionStep::ProtocolHeader(
            resolver,
            conn,
            uri.authority.userinfo.into(),
            uri.query.auth_mechanism.unwrap_or_default(),
            options,
        ));
        let handshake_result = connect_promise.await;
        IoLoop::new(
            status,
            configuration,
            channels,
            internal_rpc,
            frames,
            socket_state,
            io_loop_handle,
            handshake_result,
            &*reactor_builder,
            executor,
        )
        .and_then(IoLoop::start)?;
        promise_out.await?;
        promise_in.await
    }
}

impl fmt::Debug for Connection {
    fn fmt(&self, f: &mut fmt::Formatter<'_>) -> fmt::Result {
        f.debug_struct("Connection")
            .field("configuration", &self.configuration)
            .field("status", &self.status)
            .field("channels", &self.channels)
            .finish()
    }
}

/// Trait providing a method to connect to an AMQP server
#[async_trait]
pub trait Connect {
    /// connect to an AMQP server
    async fn connect(
        self,
        options: ConnectionProperties,
        config: OwnedTLSConfig,
    ) -> Result<Connection>;
}

#[async_trait]
impl Connect for AMQPUri {
    async fn connect(
        self,
        options: ConnectionProperties,
        config: OwnedTLSConfig,
    ) -> Result<Connection> {
        Connection::connector(
            self,
            Box::new(move |uri| AMQPUriTcpExt::connect_with_config(uri, config.as_ref())),
            options,
        )
        .await
    }
}

#[async_trait]
impl Connect for &str {
    async fn connect(
        self,
        options: ConnectionProperties,
        config: OwnedTLSConfig,
    ) -> Result<Connection> {
        match self.parse::<AMQPUri>() {
            Ok(uri) => Connect::connect(uri, options, config).await,
            Err(err) => Err(io::Error::new(io::ErrorKind::Other, err).into()),
        }
    }
}

#[cfg(test)]
mod tests {
    use super::*;
    use crate::channel_receiver_state::ChannelReceiverState;
    use crate::channel_status::ChannelState;
    use crate::types::ShortString;
    use crate::BasicProperties;
    use amq_protocol::frame::AMQPContentHeader;
    use amq_protocol::protocol::{basic, AMQPClass};

    #[test]
    fn basic_consume_small_payload() {
        let _ = tracing_subscriber::fmt::try_init();

        use crate::consumer::Consumer;
        use crate::queue::{Queue, QueueState};

        // Bootstrap connection state to a consuming state
        let executor = DefaultExecutor::default().unwrap();
        let socket_state = SocketState::default();
        let waker = socket_state.handle();
        let internal_rpc = InternalRPC::new(executor.clone(), waker.clone());
        let conn = Connection::new(
            waker,
            internal_rpc.handle(),
            Frames::default(),
            executor.clone(),
        );
        conn.status.set_state(ConnectionState::Connected);
        conn.configuration.set_channel_max(2047);
        let channel = conn.channels.create(conn.closer.clone()).unwrap();
        channel.set_state(ChannelState::Connected);
        let queue_name = ShortString::from("consumed");
        let mut queue: QueueState = Queue::new(queue_name.clone(), 0, 0).into();
        let consumer_tag = ShortString::from("consumer-tag");
        let consumer = Consumer::new(consumer_tag.clone(), executor, None);
        queue.register_consumer(consumer_tag.clone(), consumer);
        conn.channels
            .get(channel.id())
            .map(|c| c.register_queue(queue));
        // Now test the state machine behaviour
        {
            let method = AMQPClass::Basic(basic::AMQPMethod::Deliver(basic::Deliver {
                consumer_tag: consumer_tag.clone(),
                delivery_tag: 1,
                redelivered: false,
                exchange: "".into(),
                routing_key: queue_name.clone(),
            }));
            let class_id = method.get_amqp_class_id();
            let deliver_frame = AMQPFrame::Method(channel.id(), method);
            conn.channels.handle_frame(deliver_frame).unwrap();
            let channel_state = channel.status().receiver_state();
            let expected_state = ChannelReceiverState::WillReceiveContent(
                class_id,
                Some(queue_name.clone()),
                Some(consumer_tag.clone()),
            );
            assert_eq!(channel_state, expected_state);
        }
        {
            let header_frame = AMQPFrame::Header(
                channel.id(),
                60,
                Box::new(AMQPContentHeader {
                    class_id: 60,
                    weight: 0,
                    body_size: 2,
                    properties: BasicProperties::default(),
                }),
            );
            conn.channels.handle_frame(header_frame).unwrap();
            let channel_state = channel.status().receiver_state();
            let expected_state = ChannelReceiverState::ReceivingContent(
                Some(queue_name.clone()),
                Some(consumer_tag.clone()),
                2,
            );
            assert_eq!(channel_state, expected_state);
        }
        {
            let body_frame = AMQPFrame::Body(channel.id(), "{}".as_bytes().to_vec());
            conn.channels.handle_frame(body_frame).unwrap();
            let channel_state = channel.status().state();
            let expected_state = ChannelState::Connected;
            assert_eq!(channel_state, expected_state);
        }
    }

    #[test]
    fn basic_consume_empty_payload() {
        let _ = tracing_subscriber::fmt::try_init();

        use crate::consumer::Consumer;
        use crate::queue::{Queue, QueueState};

        // Bootstrap connection state to a consuming state
        let socket_state = SocketState::default();
        let waker = socket_state.handle();
        let executor = DefaultExecutor::default().unwrap();
        let internal_rpc = InternalRPC::new(executor.clone(), waker.clone());
        let conn = Connection::new(
            waker,
            internal_rpc.handle(),
            Frames::default(),
            executor.clone(),
        );
        conn.status.set_state(ConnectionState::Connected);
        conn.configuration.set_channel_max(2047);
        let channel = conn.channels.create(conn.closer.clone()).unwrap();
        channel.set_state(ChannelState::Connected);
        let queue_name = ShortString::from("consumed");
        let mut queue: QueueState = Queue::new(queue_name.clone(), 0, 0).into();
        let consumer_tag = ShortString::from("consumer-tag");
        let consumer = Consumer::new(consumer_tag.clone(), executor, None);
        queue.register_consumer(consumer_tag.clone(), consumer);
        conn.channels
            .get(channel.id())
            .map(|c| c.register_queue(queue));
        // Now test the state machine behaviour
        {
            let method = AMQPClass::Basic(basic::AMQPMethod::Deliver(basic::Deliver {
                consumer_tag: consumer_tag.clone(),
                delivery_tag: 1,
                redelivered: false,
                exchange: "".into(),
                routing_key: queue_name.clone(),
            }));
            let class_id = method.get_amqp_class_id();
            let deliver_frame = AMQPFrame::Method(channel.id(), method);
            conn.channels.handle_frame(deliver_frame).unwrap();
            let channel_state = channel.status().receiver_state();
            let expected_state = ChannelReceiverState::WillReceiveContent(
                class_id,
                Some(queue_name.clone()),
                Some(consumer_tag.clone()),
            );
            assert_eq!(channel_state, expected_state);
        }
        {
            let header_frame = AMQPFrame::Header(
                channel.id(),
                60,
                Box::new(AMQPContentHeader {
                    class_id: 60,
                    weight: 0,
                    body_size: 0,
                    properties: BasicProperties::default(),
                }),
            );
            conn.channels.handle_frame(header_frame).unwrap();
            let channel_state = channel.status().state();
            let expected_state = ChannelState::Connected;
            assert_eq!(channel_state, expected_state);
        }
    }
}<|MERGE_RESOLUTION|>--- conflicted
+++ resolved
@@ -117,20 +117,7 @@
     /// [`InvalidConnectionState`]: ./enum.Error.html#variant.InvalidConnectionState
     pub async fn create_channel(&self) -> Result<Channel> {
         if !self.status.connected() {
-<<<<<<< HEAD
             return Err(Error::InvalidConnectionState(self.status.state()));
-=======
-            return PromiseChain::new_with_data(Err(Error::InvalidConnectionState(
-                self.status.state(),
-            )));
-        }
-        match self.channels.create(self.closer.clone()) {
-            Ok(channel) => {
-                let ch = channel.clone();
-                ch.channel_open(channel)
-            }
-            Err(error) => PromiseChain::new_with_data(Err(error)),
->>>>>>> 62edde42
         }
         let channel = self.channels.create(self.closer.clone())?;
         channel.clone().channel_open(channel).await
