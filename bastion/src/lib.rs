use lapin::{executor::Executor, ConnectionProperties, Result};
use std::{future::Future, pin::Pin};

pub trait BastionExt {
    fn with_bastion(self) -> Self
    where
        Self: Sized,
    {
        self.with_bastion_executor()
    }

    fn with_bastion_executor(self) -> Self
    where
        Self: Sized;
}

impl BastionExt for ConnectionProperties {
    fn with_bastion_executor(self) -> Self {
        self.with_executor(BastionExecutor)
    }
}

#[derive(Debug)]
struct BastionExecutor;

impl Executor for BastionExecutor {
<<<<<<< HEAD
    fn spawn(&self, f: Pin<Box<dyn Future<Output = ()> + Send>>) {
        bastion_executor::pool::spawn(f, lightproc::proc_stack::ProcStack::default());
    }

    fn spawn_blocking(&self, f: Box<dyn FnOnce() + Send>) -> Result<()> {
        bastion_executor::blocking::spawn_blocking(async move { f() }, lightproc::proc_stack::ProcStack::default());
=======
    fn spawn(&self, f: Pin<Box<dyn Future<Output = ()> + Send>>) -> Result<(), lapin::Error> {
        bastion_executor::pool::spawn(f, Default::default());
>>>>>>> 81f59fa7
        Ok(())
    }
}<|MERGE_RESOLUTION|>--- conflicted
+++ resolved
@@ -24,17 +24,12 @@
 struct BastionExecutor;
 
 impl Executor for BastionExecutor {
-<<<<<<< HEAD
     fn spawn(&self, f: Pin<Box<dyn Future<Output = ()> + Send>>) {
-        bastion_executor::pool::spawn(f, lightproc::proc_stack::ProcStack::default());
+        bastion_executor::pool::spawn(f, Default::default());
     }
 
     fn spawn_blocking(&self, f: Box<dyn FnOnce() + Send>) -> Result<()> {
-        bastion_executor::blocking::spawn_blocking(async move { f() }, lightproc::proc_stack::ProcStack::default());
-=======
-    fn spawn(&self, f: Pin<Box<dyn Future<Output = ()> + Send>>) -> Result<(), lapin::Error> {
-        bastion_executor::pool::spawn(f, Default::default());
->>>>>>> 81f59fa7
+        bastion_executor::blocking::spawn_blocking(async move { f() }, Default::default());
         Ok(())
     }
 }